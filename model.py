--- conflicted
+++ resolved
@@ -381,15 +381,6 @@
 # width = 25
 # height = 25
 
-<<<<<<< HEAD
-# N = int(0.25 * width * height)
-# fire_radius = width // 3
-# # fire_locations = [[0,0], [0,1], [0,2]]
-# fire_locations = 3
-# social_radius = width // 10
-# p_spreading = 0.2
-# p_spreading_environment = 0.3
-=======
 N = int(0.25 * width * height)
 fire_radius = width // 3
 # fire_locations = [[0,0], [0,1], [0,2]]
@@ -398,22 +389,15 @@
 p_spreading = 0.2
 p_spreading_environment = 0.3
 p_env_knowledge_params = [0, 1, 0.3, 0.8] #gumbel distribution mean, spread, threshold 1, threshold 2
->>>>>>> 45e1129f
 
 # exits = [ {"location": (0, height - 1), "radius": width // 2},
 #           {"location": (width - 1, 0), "radius": width // 2},
 #           {"location": (width - 1, height - 1), "radius": width // 2}]
 # grid = CanvasGrid(portrayal, width, height)
 
-<<<<<<< HEAD
-# server = ModularServer(CrowdModel, [grid], "Crowd Model", {"width": width, "height": height, "N": N, "fire_radius": fire_radius, "fire_locations": fire_locations, 'social_radius': social_radius, 'p_spreading': p_spreading, 'p_spreading_environment': p_spreading_environment, 'exits': exits})
-# server.port = 9984
-# server.launch()
-=======
 server = ModularServer(CrowdModel, [grid], "Crowd Model", {"width": width, "height": height, "N": N, "fire_radius": fire_radius, "fire_locations": fire_locations, 'social_radius': social_radius, 'p_spreading': p_spreading, 'p_spreading_environment': p_spreading_environment, 'p_env_knowledge_params': p_env_knowledge_params, 'exits': exits})
 server.port = 9984
 server.launch()
->>>>>>> 45e1129f
 
 # data = server.model.datacollector.get_model_vars_dataframe()
 # data.to_csv("agents_removed_per_step.csv", index=False)
